--- conflicted
+++ resolved
@@ -20,13 +20,10 @@
     - pyyaml
     - beautifulsoup4
     - html5lib
-<<<<<<< HEAD
     - biopython
-=======
     # download data files
     - pooch
     - tqdm
->>>>>>> 7779d290
     # linters and more
     - pylint
     - pycodestyle
